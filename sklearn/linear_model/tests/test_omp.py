--- conflicted
+++ resolved
@@ -68,14 +68,6 @@
         orthogonal_mp(X, y, tol=1., precompute_gram=True))
 
 
-<<<<<<< HEAD
-# def test_unreachable_accuracy():
-#     with warnings.catch_warnings(record=True) as w:
-#         warnings.simplefilter('always')
-#         assert_array_almost_equal(
-#             orthogonal_mp(X, y, tol=0),
-#             orthogonal_mp(X, y, n_nonzero_coefs=n_features))
-=======
 def test_unreachable_accuracy():
     check_warnings()  # Skip if unsupported Python version
     with warnings.catch_warnings(record=True) as w:
@@ -83,13 +75,12 @@
         assert_array_almost_equal(
             orthogonal_mp(X, y, tol=0),
             orthogonal_mp(X, y, n_nonzero_coefs=n_features))
->>>>>>> 446e7814
 
-#         assert_array_almost_equal(
-#             orthogonal_mp(X, y, tol=0, precompute_gram=True),
-#             orthogonal_mp(X, y, precompute_gram=True,
-#                           n_nonzero_coefs=n_features))
-#         assert len(w) > 0  # warnings should be raised
+        assert_array_almost_equal(
+            orthogonal_mp(X, y, tol=0, precompute_gram=True),
+            orthogonal_mp(X, y, precompute_gram=True,
+                          n_nonzero_coefs=n_features))
+        assert len(w) > 0  # warnings should be raised
 
 
 def test_bad_input():
@@ -137,18 +128,6 @@
     assert count_nonzero(omp.coef_) <= n_targets * n_nonzero_coefs
 
 
-<<<<<<< HEAD
-# def test_identical_regressors():
-#     newX = X.copy()
-#     newX[:, 1] = newX[:, 0]
-#     gamma = np.zeros(n_features)
-#     gamma[0] = gamma[1] = 1.
-#     newy = np.dot(newX, gamma)
-#     with warnings.catch_warnings(record=True) as w:
-#         warnings.simplefilter('always')
-#         orthogonal_mp(newX, newy, 2)
-#         assert len(w) == 1
-=======
 def test_identical_regressors():
     check_warnings()  # Skip if unsupported Python version
     newX = X.copy()
@@ -183,5 +162,4 @@
     gamma_empty = orthogonal_mp(X, y_empty, 1)
     gamma_empty_gram = orthogonal_mp_gram(G, Xy_empty, 1)
     assert_equal(np.all(gamma_empty == 0), True)
-    assert_equal(np.all(gamma_empty_gram == 0), True)
->>>>>>> 446e7814
+    assert_equal(np.all(gamma_empty_gram == 0), True)